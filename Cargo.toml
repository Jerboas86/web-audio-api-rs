[package]
name = "web-audio-api"
version = "0.7.0"
authors = ["Otto <otto@ot-to.nl>"]
edition = "2018"
description = "A pure Rust implementation of the Web Audio API, for use in non-browser contexts"
readme = "README.md"
repository = "https://github.com/orottier/web-audio-api-rs"
keywords = ["web-audio-api", "audio", "sound"]
license = "MIT"
categories = ["multimedia::audio"]

[dependencies]
cpal = "0.13.1"
lewton = "0.10.2"
vecmath = "1.0.0"
arrayvec = "0.7.1"
hound = "3.4.0"
log = "0.4.14"
realfft = "2.0.1"
crossbeam-channel = "0.5.1"

[dev-dependencies]
rand = "0.8.*"
alloc_counter = "0.0.4"
<<<<<<< HEAD
env_logger = "0.8.3"
float_eq = "0.6"
=======
env_logger = "0.9.0"
>>>>>>> 7340a1f5
<|MERGE_RESOLUTION|>--- conflicted
+++ resolved
@@ -23,9 +23,5 @@
 [dev-dependencies]
 rand = "0.8.*"
 alloc_counter = "0.0.4"
-<<<<<<< HEAD
-env_logger = "0.8.3"
 float_eq = "0.6"
-=======
-env_logger = "0.9.0"
->>>>>>> 7340a1f5
+env_logger = "0.9.0"