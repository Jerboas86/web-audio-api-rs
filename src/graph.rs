--- conflicted
+++ resolved
@@ -109,12 +109,10 @@
         buf
     }
 
-<<<<<<< HEAD
+
     // This code is not dead: false positive from clippy
     // due to the use of #[cfg(not(test))]
     #[allow(dead_code)]
-    pub fn render<S: Sample>(&mut self, buffer: &mut [S]) {
-=======
     pub fn render<S: Sample>(&mut self, mut buffer: &mut [S]) {
         // There may be audio frames left over from the previous render call,
         // if the cpal buffer size did not align with our internal BUFFER_SIZE
@@ -143,7 +141,6 @@
             buffer = next;
         }
 
->>>>>>> 7340a1f5
         // The audio graph is rendered in chunks of BUFFER_SIZE frames.  But some audio backends
         // may not be able to emit chunks of this size.
         let chunk_size = BUFFER_SIZE as usize * self.channels as usize;
