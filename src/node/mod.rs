--- conflicted
+++ resolved
@@ -215,681 +215,6 @@
     }
 }
 
-<<<<<<< HEAD
-/// Representing the final audio destination and is what the user will ultimately hear.
-pub struct DestinationNode {
-    pub(crate) registration: AudioContextRegistration,
-    pub(crate) channel_count: usize,
-}
-
-struct DestinationRenderer {}
-
-impl AudioProcessor for DestinationRenderer {
-    fn process(
-        &mut self,
-        inputs: &[crate::alloc::AudioBuffer],
-        outputs: &mut [crate::alloc::AudioBuffer],
-        _params: AudioParamValues,
-        _timestamp: f64,
-        _sample_rate: SampleRate,
-    ) {
-        // single input/output node
-        let input = &inputs[0];
-        let output = &mut outputs[0];
-
-        // todo, actually fill cpal buffer here
-        *output = input.clone();
-    }
-
-    fn tail_time(&self) -> bool {
-        unreachable!() // will never drop in control thread
-    }
-}
-
-impl AudioNode for DestinationNode {
-    fn registration(&self) -> &AudioContextRegistration {
-        &self.registration
-    }
-
-    fn channel_config_raw(&self) -> &ChannelConfig {
-        unreachable!()
-    }
-
-    fn channel_config_cloned(&self) -> ChannelConfig {
-        ChannelConfigOptions {
-            count: self.channel_count,
-            mode: ChannelCountMode::Explicit,
-            interpretation: ChannelInterpretation::Speakers,
-        }
-        .into()
-    }
-
-    fn number_of_inputs(&self) -> u32 {
-        1
-    }
-    fn number_of_outputs(&self) -> u32 {
-        1
-    }
-
-    fn channel_count_mode(&self) -> ChannelCountMode {
-        ChannelCountMode::Explicit
-    }
-
-    fn channel_interpretation(&self) -> ChannelInterpretation {
-        ChannelInterpretation::Speakers
-    }
-
-    fn channel_count(&self) -> usize {
-        self.channel_count
-    }
-
-    fn set_channel_count(&self, v: usize) {
-        assert!(
-            v <= self.max_channels_count() as usize,
-            "IndexSizeError: channel_count must be less or equal to {}",
-            self.max_channels_count()
-        );
-
-        assert!(
-            v >= 1,
-            "IndexSizeError: channel_count must be more or equal to 1",
-        );
-
-        self.channel_config_raw().set_count(v);
-    }
-}
-
-impl DestinationNode {
-    pub fn new<C: AsBaseAudioContext>(context: &C, channel_count: usize) -> Self {
-        context.base().register(move |registration| {
-            let node = Self {
-                registration,
-                channel_count,
-            };
-            let proc = DestinationRenderer {};
-
-            (node, Box::new(proc))
-        })
-    }
-
-    /// The maximum number of channels that the channelCount attribute can be set to
-    /// This is the limit number that audio hardware can support.
-    pub fn max_channels_count(&self) -> u32 {
-        self.registration.context().base().channels()
-    }
-}
-
-/// Options for constructing a GainNode
-pub struct GainOptions {
-    pub gain: f32,
-    pub channel_config: ChannelConfigOptions,
-}
-
-impl Default for GainOptions {
-    fn default() -> Self {
-        Self {
-            gain: 1.,
-            channel_config: ChannelConfigOptions::default(),
-        }
-    }
-}
-
-/// AudioNode for volume control
-pub struct GainNode {
-    registration: AudioContextRegistration,
-    channel_config: ChannelConfig,
-    gain: AudioParam,
-}
-
-impl AudioNode for GainNode {
-    fn registration(&self) -> &AudioContextRegistration {
-        &self.registration
-    }
-
-    fn channel_config_raw(&self) -> &ChannelConfig {
-        &self.channel_config
-    }
-
-    fn number_of_inputs(&self) -> u32 {
-        1
-    }
-    fn number_of_outputs(&self) -> u32 {
-        1
-    }
-}
-
-impl GainNode {
-    pub fn new<C: AsBaseAudioContext>(context: &C, options: GainOptions) -> Self {
-        context.base().register(move |registration| {
-            let param_opts = AudioParamOptions {
-                min_value: f32::MIN,
-                max_value: f32::MAX,
-                default_value: 1.,
-                automation_rate: crate::param::AutomationRate::A,
-            };
-            let (param, proc) = context
-                .base()
-                .create_audio_param(param_opts, registration.id());
-
-            param.set_value_at_time(options.gain, 0.);
-
-            let render = GainRenderer { gain: proc };
-
-            let node = GainNode {
-                registration,
-                channel_config: options.channel_config.into(),
-                gain: param,
-            };
-
-            (node, Box::new(render))
-        })
-    }
-
-    pub fn gain(&self) -> &AudioParam {
-        &self.gain
-    }
-}
-
-struct GainRenderer {
-    gain: AudioParamId,
-}
-
-impl AudioProcessor for GainRenderer {
-    fn process(
-        &mut self,
-        inputs: &[crate::alloc::AudioBuffer],
-        outputs: &mut [crate::alloc::AudioBuffer],
-        params: AudioParamValues,
-        _timestamp: f64,
-        _sample_rate: SampleRate,
-    ) {
-        // single input/output node
-        let input = &inputs[0];
-        let output = &mut outputs[0];
-
-        let gain_values = params.get(&self.gain);
-
-        *output = input.clone();
-
-        output.modify_channels(|channel| {
-            channel
-                .iter_mut()
-                .zip(gain_values.iter())
-                .for_each(|(value, g)| *value *= g)
-        });
-    }
-
-    fn tail_time(&self) -> bool {
-        false
-    }
-}
-
-/// Options for constructing a DelayNode
-pub struct DelayOptions {
-    pub max_delay_time: f32,
-    pub delay_time: f32,
-    pub channel_config: ChannelConfigOptions,
-}
-
-impl Default for DelayOptions {
-    fn default() -> Self {
-        Self {
-            max_delay_time: 1.,
-            delay_time: 0.,
-            channel_config: ChannelConfigOptions::default(),
-        }
-    }
-}
-
-/// Node that delays the incoming audio signal by a certain amount
-pub struct DelayNode {
-    registration: AudioContextRegistration,
-    delay_time: AudioParam,
-    channel_config: ChannelConfig,
-}
-
-impl AudioNode for DelayNode {
-    fn registration(&self) -> &AudioContextRegistration {
-        &self.registration
-    }
-
-    fn channel_config_raw(&self) -> &ChannelConfig {
-        &self.channel_config
-    }
-
-    fn number_of_inputs(&self) -> u32 {
-        1
-    }
-    fn number_of_outputs(&self) -> u32 {
-        1
-    }
-}
-
-impl DelayNode {
-    pub fn new<C: AsBaseAudioContext>(context: &C, options: DelayOptions) -> Self {
-        context.base().register(move |registration| {
-            let param_opts = AudioParamOptions {
-                min_value: 0.,
-                max_value: options.max_delay_time,
-                default_value: 0.,
-                automation_rate: crate::param::AutomationRate::A,
-            };
-            let (param, proc) = context
-                .base()
-                .create_audio_param(param_opts, registration.id());
-
-            param.set_value_at_time(options.delay_time, 0.);
-
-            // allocate large enough buffer to store all delayed samples
-            let max_samples = options.max_delay_time * context.base().sample_rate().0 as f32;
-            let max_quanta = (max_samples.ceil() as u32 + BUFFER_SIZE - 1) / BUFFER_SIZE;
-            let delay_buffer = Vec::with_capacity(max_quanta as usize);
-
-            let render = DelayRenderer {
-                delay_time: proc,
-                delay_buffer,
-                index: 0,
-            };
-
-            let node = DelayNode {
-                registration,
-                channel_config: options.channel_config.into(),
-                delay_time: param,
-            };
-
-            (node, Box::new(render))
-        })
-    }
-
-    pub fn delay_time(&self) -> &AudioParam {
-        &self.delay_time
-    }
-}
-
-struct DelayRenderer {
-    delay_time: AudioParamId,
-    delay_buffer: Vec<crate::alloc::AudioBuffer>,
-    index: usize,
-}
-
-// SAFETY:
-// AudioBuffers are not Send but we promise the `delay_buffer` Vec is emtpy before we ship it to
-// the render thread.
-unsafe impl Send for DelayRenderer {}
-
-impl AudioProcessor for DelayRenderer {
-    fn process(
-        &mut self,
-        inputs: &[crate::alloc::AudioBuffer],
-        outputs: &mut [crate::alloc::AudioBuffer],
-        params: AudioParamValues,
-        _timestamp: f64,
-        sample_rate: SampleRate,
-    ) {
-        // single input/output node
-        let input = &inputs[0];
-        let output = &mut outputs[0];
-
-        // todo: a-rate processing
-        let delay = params.get(&self.delay_time)[0];
-
-        // calculate the delay in chunks of BUFFER_SIZE (todo: sub quantum delays)
-        let quanta = (delay * sample_rate.0 as f32) as usize / BUFFER_SIZE as usize;
-
-        if quanta == 0 {
-            // when no delay is set, simply copy input to output
-            *output = input.clone();
-        } else if self.delay_buffer.len() < quanta {
-            // still filling buffer
-            self.delay_buffer.push(input.clone());
-            // clear output, it may have been re-used
-            output.make_silent();
-        } else {
-            *output = std::mem::replace(&mut self.delay_buffer[self.index], input.clone());
-            // progress index
-            self.index = (self.index + 1) % quanta;
-        }
-    }
-
-    fn tail_time(&self) -> bool {
-        // todo: return false when all inputs disconnected and buffer exhausted
-        true
-    }
-}
-
-/// Options for constructing a ChannelSplitterNode
-pub struct ChannelSplitterOptions {
-    pub number_of_outputs: u32,
-    pub channel_config: ChannelConfigOptions,
-}
-
-impl Default for ChannelSplitterOptions {
-    fn default() -> Self {
-        Self {
-            number_of_outputs: 6,
-            channel_config: ChannelConfigOptions {
-                count: 6, // must be same as number_of_outputs
-                mode: ChannelCountMode::Explicit,
-                interpretation: ChannelInterpretation::Discrete,
-            },
-        }
-    }
-}
-
-/// AudioNode for accessing the individual channels of an audio stream in the routing graph
-pub struct ChannelSplitterNode {
-    registration: AudioContextRegistration,
-    channel_config: ChannelConfig,
-}
-
-impl AudioNode for ChannelSplitterNode {
-    fn registration(&self) -> &AudioContextRegistration {
-        &self.registration
-    }
-
-    fn channel_config_raw(&self) -> &ChannelConfig {
-        &self.channel_config
-    }
-    fn set_channel_count(&self, _v: usize) {
-        panic!("Cannot edit channel count of ChannelSplitterNode")
-    }
-    fn set_channel_count_mode(&self, _v: ChannelCountMode) {
-        panic!("Cannot edit channel count mode of ChannelSplitterNode")
-    }
-    fn set_channel_interpretation(&self, _v: ChannelInterpretation) {
-        panic!("Cannot edit channel interpretation of ChannelSplitterNode")
-    }
-
-    fn number_of_inputs(&self) -> u32 {
-        1
-    }
-    fn number_of_outputs(&self) -> u32 {
-        self.channel_count() as _
-    }
-}
-
-impl ChannelSplitterNode {
-    pub fn new<C: AsBaseAudioContext>(context: &C, mut options: ChannelSplitterOptions) -> Self {
-        context.base().register(move |registration| {
-            options.channel_config.count = options.number_of_outputs as _;
-
-            let node = ChannelSplitterNode {
-                registration,
-                channel_config: options.channel_config.into(),
-            };
-
-            let render = ChannelSplitterRenderer {
-                number_of_outputs: node.channel_count() as _,
-            };
-
-            (node, Box::new(render))
-        })
-    }
-}
-
-#[derive(Debug)]
-struct ChannelSplitterRenderer {
-    pub number_of_outputs: usize,
-}
-
-impl AudioProcessor for ChannelSplitterRenderer {
-    fn process(
-        &mut self,
-        inputs: &[crate::alloc::AudioBuffer],
-        outputs: &mut [crate::alloc::AudioBuffer],
-        _params: AudioParamValues,
-        _timestamp: f64,
-        _sample_rate: SampleRate,
-    ) {
-        // single input node
-        let input = &inputs[0];
-
-        // assert number of outputs was correctly set by renderer
-        assert_eq!(self.number_of_outputs, outputs.len());
-
-        for (i, output) in outputs.iter_mut().enumerate() {
-            output.force_mono();
-            if i < input.number_of_channels() {
-                *output.channel_data_mut(0) = input.channel_data(i).clone();
-            } else {
-                // input does not have this channel filled, emit silence
-                output.make_silent();
-            }
-        }
-    }
-
-    fn tail_time(&self) -> bool {
-        false
-    }
-}
-
-/// Options for constructing a ChannelMergerNode
-pub struct ChannelMergerOptions {
-    pub number_of_inputs: u32,
-    pub channel_config: ChannelConfigOptions,
-}
-
-impl Default for ChannelMergerOptions {
-    fn default() -> Self {
-        Self {
-            number_of_inputs: 6,
-            channel_config: ChannelConfigOptions {
-                count: 1,
-                mode: ChannelCountMode::Explicit,
-                interpretation: ChannelInterpretation::Speakers,
-            },
-        }
-    }
-}
-
-/// AudioNode for combining channels from multiple audio streams into a single audio stream.
-pub struct ChannelMergerNode {
-    registration: AudioContextRegistration,
-    channel_config: ChannelConfig,
-}
-
-impl AudioNode for ChannelMergerNode {
-    fn registration(&self) -> &AudioContextRegistration {
-        &self.registration
-    }
-
-    fn channel_config_raw(&self) -> &ChannelConfig {
-        &self.channel_config
-    }
-    fn set_channel_count(&self, _v: usize) {
-        panic!("Cannot edit channel count of ChannelMergerNode")
-    }
-    fn set_channel_count_mode(&self, _v: ChannelCountMode) {
-        panic!("Cannot edit channel count mode of ChannelMergerNode")
-    }
-    fn set_channel_interpretation(&self, _v: ChannelInterpretation) {
-        panic!("Cannot edit channel interpretation of ChannelMergerNode")
-    }
-
-    fn number_of_inputs(&self) -> u32 {
-        self.channel_count() as _
-    }
-    fn number_of_outputs(&self) -> u32 {
-        1
-    }
-}
-
-impl ChannelMergerNode {
-    pub fn new<C: AsBaseAudioContext>(context: &C, mut options: ChannelMergerOptions) -> Self {
-        context.base().register(move |registration| {
-            options.channel_config.count = options.number_of_inputs as _;
-
-            let node = ChannelMergerNode {
-                registration,
-                channel_config: options.channel_config.into(),
-            };
-
-            let render = ChannelMergerRenderer {
-                number_of_inputs: node.channel_config.count(),
-            };
-
-            (node, Box::new(render))
-        })
-    }
-}
-
-#[derive(Debug)]
-struct ChannelMergerRenderer {
-    number_of_inputs: usize,
-}
-
-impl AudioProcessor for ChannelMergerRenderer {
-    fn process(
-        &mut self,
-        inputs: &[crate::alloc::AudioBuffer],
-        outputs: &mut [crate::alloc::AudioBuffer],
-        _params: AudioParamValues,
-        _timestamp: f64,
-        _sample_rate: SampleRate,
-    ) {
-        // single output node
-        let output = &mut outputs[0];
-        output.set_number_of_channels(inputs.len());
-
-        inputs.iter().enumerate().for_each(|(i, input)| {
-            *output.channel_data_mut(i) = input.channel_data(0).clone();
-        });
-    }
-
-    fn tail_time(&self) -> bool {
-        false
-    }
-}
-
-/// Options for constructing a MediaStreamAudioSourceNode
-pub struct MediaStreamAudioSourceNodeOptions<M> {
-    pub media: M,
-    pub channel_config: ChannelConfigOptions,
-}
-
-/// An audio source from a [`MediaStream`] (e.g. microphone input)
-///
-/// IMPORTANT: the media stream is polled on the render thread so you must ensure the media stream
-/// iterator never blocks. Consider wrapping the `MediaStream` in a [`MediaElement`], which buffers the
-/// stream on another thread so the render thread never blocks.
-pub struct MediaStreamAudioSourceNode {
-    registration: AudioContextRegistration,
-    channel_config: ChannelConfig,
-}
-
-impl AudioNode for MediaStreamAudioSourceNode {
-    fn registration(&self) -> &AudioContextRegistration {
-        &self.registration
-    }
-
-    fn channel_config_raw(&self) -> &ChannelConfig {
-        &self.channel_config
-    }
-
-    fn number_of_inputs(&self) -> u32 {
-        0
-    }
-    fn number_of_outputs(&self) -> u32 {
-        1
-    }
-}
-
-impl MediaStreamAudioSourceNode {
-    pub fn new<C: AsBaseAudioContext, M: MediaStream>(
-        context: &C,
-        options: MediaStreamAudioSourceNodeOptions<M>,
-    ) -> Self {
-        context.base().register(move |registration| {
-            let node = MediaStreamAudioSourceNode {
-                registration,
-                channel_config: options.channel_config.into(),
-            };
-
-            let resampler =
-                Resampler::new(context.base().sample_rate(), BUFFER_SIZE, options.media);
-
-            // setup void scheduler - always on
-            let scheduler = Scheduler::new();
-            scheduler.start_at(0.);
-
-            let render = MediaStreamRenderer::new(resampler, scheduler);
-
-            (node, Box::new(render))
-        })
-    }
-}
-
-/// Options for constructing a MediaElementAudioSourceNode
-pub struct MediaElementAudioSourceNodeOptions {
-    pub media: MediaElement,
-    pub channel_config: ChannelConfigOptions,
-}
-
-/// An audio source from a [`MediaElement`] (e.g. .ogg, .wav, .mp3 files)
-///
-/// The media element will take care of buffering of the stream so the render thread never blocks.
-/// This also allows for playback controls (pause, looping, playback rate, etc.)
-///
-/// Note: do not forget to `start()` the node.
-pub struct MediaElementAudioSourceNode {
-    registration: AudioContextRegistration,
-    channel_config: ChannelConfig,
-    controller: Controller,
-}
-
-impl AudioScheduledSourceNode for MediaElementAudioSourceNode {
-    fn scheduler(&self) -> &Scheduler {
-        self.controller.scheduler()
-    }
-}
-impl AudioControllableSourceNode for MediaElementAudioSourceNode {
-    fn controller(&self) -> &Controller {
-        &self.controller
-    }
-}
-
-impl AudioNode for MediaElementAudioSourceNode {
-    fn registration(&self) -> &AudioContextRegistration {
-        &self.registration
-    }
-    fn channel_config_raw(&self) -> &ChannelConfig {
-        &self.channel_config
-    }
-
-    fn number_of_inputs(&self) -> u32 {
-        0
-    }
-    fn number_of_outputs(&self) -> u32 {
-        1
-    }
-}
-
-impl MediaElementAudioSourceNode {
-    pub fn new<C: AsBaseAudioContext>(
-        context: &C,
-        options: MediaElementAudioSourceNodeOptions,
-    ) -> Self {
-        context.base().register(move |registration| {
-            let controller = options.media.controller().clone();
-            let scheduler = controller.scheduler().clone();
-
-            let node = MediaElementAudioSourceNode {
-                registration,
-                channel_config: options.channel_config.into(),
-                controller,
-            };
-
-            let resampler =
-                Resampler::new(context.base().sample_rate(), BUFFER_SIZE, options.media);
-            let render = MediaStreamRenderer::new(resampler, scheduler);
-
-            (node, Box::new(render))
-        })
-    }
-}
-
-=======
->>>>>>> 85625391
 struct MediaStreamRenderer<R> {
     stream: R,
     scheduler: Scheduler,
